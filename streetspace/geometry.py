##############################################################################
# Module: geometry.py
# Description: Functions to manipulate Shapely geometries.
# License: MIT
##############################################################################

import shapely as sh
import numpy as np
import matplotlib.pyplot as plt
import geopandas as gpd
import pandas as pd
import osmnx as ox
import mplleaflet
import random
import matplotlib
import math
from shapely.ops import linemerge
from shapely.geometry import (Point, MultiPoint, LineString, MultiLineString,
    Polygon, MultiPolygon, GeometryCollection)
from math import radians, cos, sin, asin, sqrt, ceil
from geopandas import GeoDataFrame
from rtree import index
from itertools import cycle, groupby
from pprint import pprint
from time import time
from scipy.spatial import cKDTree
from sklearn.neighbors import BallTree  
from warnings import warn

from .utils import *

def vertices_to_points(geometry):
    """Convert vertices of a Shapely LineString or Polygon into points.

    Parameters
    ----------
    geometry : :class:`shapely.geometry.LineString`
        LineString whose vertices will be converted to Points.
   
    Returns
    -------
    :obj:`list`
        List of :class:`shapely.geometry.Point`.
    """
    if isinstance(geometry, Polygon):
        xs, ys = geometry.exterior.coords.xy
        xs = xs[:-1] # Exclude redundant closing vertex
        ys = ys[:-1]
    elif isinstance(geometry, LineString):
        xs, ys = geometry.coords.xy
    points = [sh.geometry.Point(xy[0], xy[1]) for xy in list(zip(xs, ys))]
    return points


def extend_line(linestring, extend_dist, ends='both'):
    """Extend a LineString at either end.

    Extensions will follow the same azimuth as the endmost segment(s).

    Parameters
    ----------
    linestring : :class:`shapely.geometry.LineString`
        LineString to extend
    extend_dist : :obj:`float`
        Distance to extend
    ends : :obj:`str`, optional, default = ``'both'``
        * ``'both'`` : Extend from both ends
        * ``'start'`` : Extend from start only
        * ``'end'`` : Extend from end only
    
    Returns
    -------
    :class:`shapely.geometry.LineString`
        Extended LineString
    """
    
    if ends == 'both':
        endpoints = [sh.geometry.Point(linestring.coords[0]),
                     sh.geometry.Point(linestring.coords[-1])]
        adjacent_points = [sh.geometry.Point(linestring.coords[1]),
                           sh.geometry.Point(linestring.coords[-2])]
    elif ends == 'start':
        endpoints = [sh.geometry.Point(linestring.coords[0])]
        adjacent_points = [sh.geometry.Point(linestring.coords[1])]
    elif ends == 'end':
        endpoints = [sh.geometry.Point(linestring.coords[-1])]
        adjacent_points = [sh.geometry.Point(linestring.coords[-2])]
    # Draw extensions on one or both ends:
    new_segments = []
    for endpoint, adjacent_point in zip(endpoints, adjacent_points):
        # Get the azimuth of the last segment:
        azimuth = np.arctan2(np.subtract(endpoint.x, adjacent_point.x),
                             np.subtract(endpoint.y, adjacent_point.y))
        # Construct a new endpoint along the extension of that segment:
        new_endpoint_x = np.sin(azimuth) * extend_dist + endpoint.x
        new_endpoint_y = np.cos(azimuth) * extend_dist + endpoint.y
        new_endpoint = sh.geometry.Point([new_endpoint_x,new_endpoint_y])
        # Draw a new segment that extends to this new end point:
        new_segments.append(sh.geometry.LineString([endpoint, new_endpoint]))
    # Merge new segments with existing linestring:
    return linemerge([linestring] + new_segments)


def shorten_line(linestring, shorten_dist, ends = 'both'):
    """Shorten a LineString at either end.

    Parameters
    ----------
    linestring : :class:`shapely.geometry.LineString`
        LineString to extend
    shorten_dist : :obj:`float`
        Distance to shorten
    ends : :obj:`str`, optional, default = ``'both'``
        * ``'both'`` : Shorten from both ends
        * ``'start'`` : Shorten from start only
        * ``'end'`` : Shorten from end only
    
    Returns
    -------
    :class:`shapely.geometry.LineString`
        Shortened LineString
    """
    if ends == 'both':
        start = linestring.interpolate(shorten_dist)
        end = linestring.interpolate(linestring.length - shorten_dist)
    elif ends == 'start':
        start = linestring.interpolate(shorten_dist)
        end = endpoints(linestring)[1]
    elif ends == 'end':
        start = endpoints(linestring)[0]
        end = linestring.interpolate(linestring.length - shorten_dist)
    return segment(linestring, start, end)


def split_line_at_points(linestring, points):
    """Split a LineString into segments defined by Points along it.

    Adapted from: https://stackoverflow.com/questions/34754777/shapely-split
    -linestrings-at-intersections-with-other-linestrings

    Parameters
    ----------
    linestring : :class:`shapely.geometry.LineString`
        LineString to split

    points : :obj:`list`
        Must contain :class:`shapely.geometry.Point`

    Returns
    ----------
    :obj:`list`
        Segments as :class:`shapely.geometry.LineString`
    """

    # get original coordinates of line
    coords = list(linestring.coords)
    # break off last coordinate in case the first/last are the same (loop)
    last_coord = coords[-1]
    coords = coords[0:-1]
    # make a list identifying which coordinates will be segment endpoints
    cuts = [0] * len(coords)
    cuts[0] = 1     
    # add the coords from the cut points
    coords += [list(p.coords)[0] for p in points]    
    cuts += [1] * len(points)
    # calculate the distance along the linestring for each coordinate
    dists = [linestring.project(Point(p)) for p in coords]
    # sort the coords/cuts axd on the distances
    coords = [p for (d, p) in sorted(zip(dists, coords))]
    cuts = [p for (d, p) in sorted(zip(dists, cuts))]
    # add back last coordinate
    coords = coords + [last_coord]
    cuts = cuts + [1]
    # generate the Lines      
    linestrings = []
    for i in range(len(coords)-1):           
        if cuts[i] == 1:    
            # find next element in cuts == 1 starting from index i + 1   
            j = cuts.index(1, i + 1)    
            linestrings.append(LineString(coords[i:j+1]))
    return linestrings

def split_line_at_intersection(linestring, split_linestring):
    """Split one LineString at its points of intersection with another LineString.

    Parameters
    ----------
    linestring : :class:`shapely.geometry.LineString`
        LineString to split

    split_linestring : :class:`shapely.geometry.LineString`
        LineString to split by

    Returns
    ----------
    :obj:`list`
        Segments as :class:`shapely.geometry.LineString`
    """
    points = linestring.intersection(split_linestring)
    if isinstance(points, Point):
        points = [points]
    else:
        points = [x for x in points]
    return split_line_at_points(linestring, points)


def split_line_at_dists(linestring, dists):
    """Split a LineString into segments defined by distances along it.

    Parameters
    ----------
    linestring : :class:`shapely.geometry.LineString`
        LineString to split

    dists : :obj:`list`
        Must contain distances as :obj:`float`

    Returns
    ----------
    :obj:`list`
        Segments as :class:`shapely.geometry.LineString`
    """
    points = [linestring.interpolate(x) for x in dists]
    return split_line_at_points(linestring, points)


def segment(linestring, u, v):
    """Extract a LineString segment defined by two Points along it.

    The order of u and v specifies the directionality of the returned
    LineString. Directionality is not inhereted from the original LineString.

    Parameters
    ----------
    linestring : :class:`shapely.geometry.LineString`
        LineString from which to extract segment
    u : :class:`shapely.geometry.Point`
        Segment start point
    v : :class:`shapely.geometry.Point`
        Segment end point

    Returns
    ----------
    :class:`shapely.geometry.LineString`
        Segment of `linestring`
    """
    segment = split_line_at_points(linestring, [u, v])[1]
    # See if the beginning of the segment aligns with u
    if endpoints(segment)[0].equals(u):
        return segment
    # Otherwise, flip the line direction so it matches the order of u -> v
    else:
        return LineString(np.flip(np.array(segment), 0))
    return LineString(np.flip(np.array(segment), 0)) 


def closest_point_along_lines(search_point, lines, search_distance=None, 
    sindex=None):
    """Find the closest position along multiple lines.

    Parameters
    ----------
    search_point : :class:`shapely.geometry.Point`
        Point from which to search
    lines : :obj:`list` 
        Lines to search. Must be either a list of linestrings or a list of\
        (index, linestring) tuples, if linestrings have predifined indices
    search_distance : :obj:`float`, optional, default = ``None``
        Maximum distance to search from the `search_point`
    sindex : :class:`rtree.index.Index`, optional, default = ``None``
        Spatial index for list of lines (best created with ``list_sindex``)
    
    Returns
    -------
    match_point : :class:`shapely.geometry.Point`
        Location of closest point
    index : :obj:`tuple`
        Index for the closest line
    distance : :obj:`float`
        Distance from the search_point to the closest line
    """
    # Check whether lines are formatted as a list of tuples, with indices
    # in the first positions and geometries in the second positions
    
    tuples = True
    for line in lines:
        if not isinstance(line, tuple):
            tuples = False

    # If not indexed tuples, create them
    if tuples is False:
        line_tuples = [(i, x) for i, x in enumerate(lines)]
    else:
        line_tuples = lines
        
    # Pare down lines, if spatial index provided
    if sindex:
        if not search_distance:
            raise ValueError('Must specify search_distance if using spatial index')
        # Construct search bounds around the search point
        search_bounds = search_point.buffer(search_distance).bounds
        # Get indices for lines within search bounds
        line_indices = [i for i in sindex.intersection(search_bounds, 
                                                       objects='raw')]
        # Get pared lines
        line_tuples = [line_tuples[i] for i in line_indices]
    
    # Pare down lines, if only search distance provided
    elif search_distance:
        # Construct search bounds around the search point
        search_area = search_point.buffer(search_distance)
        # Get pared IDs
        line_tuples = [line_tuple for line_tuple in line_tuples if 
                       line_tuple[-1].intersects(search_area)]
   
    # Calculate the distance between the search point and each line   
    distances = []   

    for _, line in line_tuples:
        distances.append(search_point.distance(line))    
    
    if len(distances) > 0:

        if len(distances) == 1:

            i, line = line_tuples[0]
            distance = distances[0]
        
        elif len(distances) > 1:
            # Find closest line
            line_tuples = np.asarray(line_tuples, dtype='object')
            distances = np.asarray(distances, dtype='float')
            distance_array = np.column_stack((distances, line_tuples))
            distance_array = distance_array[distance_array[:,0].argsort()]
            distance = distance_array[0,0]
            i = distance_array[0,1]
            line = distance_array[0,2]

        # Find the nearest point along that line
        match_point = line.interpolate(line.project(search_point))
        return match_point, i, distance
    
    # If no lines within search distance, return nothing
    else:
        return None, None, None

def closest_point_along_line_vectorized(point, line_start, line_end, constrain_to_segment=True):
    '''Find coordinates for the point along a line segment that is closest to the input point
    
    adapted from: https://stackoverflow.com/questions/28931007/how-to-find-the-closest-point-on-a-line-segment-to-an-arbitrary-point
    
    All required inputs are 2D coordinate tuples (x,y); x and y may be floats or arrays.
    
    If constrain_to_segment is True, the closest point is constrained between the defined start and end of the line.
    If False, the line is treated as an infitinitely long vector extending beyond the defined ends and the closest point may be outside these bounds.
    '''
    x1, y1 = line_start
    x2, y2 = line_end
    x3, y3 = point
    dx = x2 - x1
    dy = y2 - y1
    d2 = dx*dx + dy*dy
    nx = ((x3-x1)*dx + (y3-y1)*dy) / d2
    if constrain_to_segment:
        if isinstance(nx, float):
            nx = min(1, max(0, nx))          
        else:
            nx = np.clip(nx, 0, 1)
    return (dx*nx + x1, dy*nx + y1)

def list_sindex(geometries):
    """Create a spatial index for a list of geometries.

    Parameters
    ----------
    geometries : :obj:`list`
        List of :class:`shapely.geometry.Point`,\
        :class:`shapely.geometry.MultiPoint`,\
        :class:`shapely.geometry.LineString`,\
        :class:`shapely.geometry.MultiLineString`,\
        :class:`shapely.geometry.Polygon`,\
        :class:`shapely.geometry.MultiPolygon` or\
        :class:`shapely.geometry.collection.GeometryCollection`

    Returns
    ----------
    :class:`rtree.index.Index`
        Spatial index
    """
    idx = index.Index()
    for i, geom in enumerate(geometries):
        idx.insert(i, geom.bounds, obj=i)
    return idx


def spaced_points_along_line(linestring, spacing, centered=False, return_lin_refs=False):
    """Create equally spaced points along a Shapely LineString.

    If a list of LineStrings is entered, the function will construct points
    along each LineString but will return all points together in the same
    list.

    Parameters
    ----------
    linestring : :class:`shapely.geometry.LineString` or :obj:`list`
        If list, must contain only :class:`shapely.geometry.LineString` objects.
    spacing : :obj:`float`
        Spacing for points along the `linestring`.
    centered : :obj:`bool` or :obj:`str`, optional, default = ``False``
        * ``False``: Points/Spaces aligned with the start of the `linestring`.
        * ``'point' or True``: Points aligned with the midpoint of the `linestring`.
        * ``'space'``: Spaces aligned with the midpoint of the `linestring`.
    lin_refs : :obj:`bool`, optional, default = ``False``
        * ``False``: Linear references of points will not be returned
        * ``True``: Linear references of points will be returned

    Returns
    ----------
    if lin_refs=False:
        :obj:`list`
            List of points
    if lin_refs=True:
        :obj:`list`
            List of points
        :obj:`list`
            List of linear references for points (floats)
    """
    if isinstance(linestring, LineString):
        linestring = [linestring] # If only one LineString, make into list
    all_lin_refs = []
    all_points = []
    for l, line in enumerate(linestring):
        lin_refs = []
        points = []
        length = line.length
        for p in range(int(ceil(length/spacing))):
            if centered == False:
                starting_point = 0
            elif centered in ['point', True]:
                half_length = length / 2
                starting_point = (
                    half_length - ((half_length // spacing) * spacing))
            elif centered == 'space':
                # Space the starting point from the end so the points are
                # centered on the edge
                starting_point = (length - (length // spacing) * spacing) / 2
            lin_ref = starting_point + (p * spacing)
            x, y = line.interpolate(lin_ref).xy
            point = sh.geometry.Point(x[0], y[0])
            # Store point in list
            lin_refs.append(lin_ref)
            points.append(point)
        all_lin_refs.extend(lin_refs)
        all_points.extend(points)
    if not return_lin_refs:
        return all_points
    else:
        return all_points, all_lin_refs


def azimuth(linestring, degrees=True, warning=True):
    """Calculate azimuth between endpoints of a LineString.

    
    ###### WARNING: This function was returning reversed azimuths in an earlier version.
    ###### Code depending on it should be reviewed for logic errors. 


    Parameters
    ----------
    linestring : :class:`shapely.geometry.LineString`
        Azimuth will be calculated between ``linestring`` endpoints.

    degrees : :obj:`bool`, optional, default = ``True``
        * ``True`` for azimuth in degrees.
        * ``False`` for azimuth in radians.

    Returns
    ----------
    :obj:`float`
        Azimuth between the endpoints of the ``linestring``.
    """ 
    if warning:
        warn('A previous version of streetspace.geometry.azimuth returned reverse azimuths 180 degree off')
    u, v = endpoints(linestring)
    azimuth = np.arctan2(v.y - u.y, v.x - u.x)
    if degrees:
        return np.degrees(azimuth)
    else:
        return azimuth


def split_line_at_vertices(linestring):
    """Split a LineString into segments at each of its vertices.

    Parameters
    ----------
    linestring : :class:`shapely.geometry.LineString`
        LineString to split into segments

    Returns
    ----------
    :obj:`list`
        Contains a :class:`shapely.geometry.LineString` for each segment
    """
    coords = list(linestring.coords)
    n_lines = len(coords) - 1
    return [LineString([coords[i],coords[i + 1]]) for i in range(n_lines)]


def endpoints(linestring):
    """Get endpoints of a LineString.

    Parameters
    ----------
    linestring : :class:`shapely.geometry.LineString`
        LineString from which to extract endpoints

    Returns
    ----------
    u : :class:`shapely.geometry.Point`
        Start point
    v : :class:`shapely.geometry.Point`
        End point
    """
    u = Point(linestring.xy[0][0], linestring.xy[1][0])
    v = Point(linestring.xy[0][-1], linestring.xy[1][-1])
    return u, v 


def azimuth_at_distance(linestring, distance, degrees=True):
    """Get the azimuth of a LineString at a certain distance along it.

    Parameters
    ----------
    linestring : :class:`shapely.geometry.LineString`
        LineString along which an azimuth will be calculated.
    distance : :obj:`float`
        Distance along `linestring` at which to calculate azimuth
    degrees: :obj:`bool`, optional, default = ``False``
        * ``True`` : Azimuth calculated in degrees
        * ``False`` : Azimuth calcualted in radians

    Returns
    -------
    :obj:`float`
        Azimuth of `linestring` at specified `distance`
    """
    segments = split_line_at_vertices(linestring)
    segment_lengths = [edge.length for edge in segments]
    cumulative_lengths = []
    for i, length in enumerate(segment_lengths):
        if i == 0:
            cumulative_lengths.append(length)
        else:
            cumulative_lengths.append(length + cumulative_lengths[i-1])
    # Get index of split edge that includes the specified distance by
    # searching the list in reverse order
    for i, length in reversed(list(enumerate(cumulative_lengths))):
        if length >= distance:
            segment_ID = i
    return azimuth(segments[segment_ID], degrees=degrees)          


def line_by_azimuth(start_point, length, azimuth, degrees=True):
    """Construct a LineString axd on a start point, length, and azimuth.

    Parameters
    ----------
    start_point : :class:`shapely.geometry.Point`
        Line start point
    length : :obj:`float`
        Line length
    azimuth : :obj:`float`
        Line aximuth
    degrees : :obj:`bool`, optional, default = ``True``
        * ``True`` : Azimuth specified in degrees
        * ``False`` : Azimuth specified in radians

    Returns
    -------
    :class:`shapely.geometry.LineString`
        Constructed LineString
    """
    if degrees:
        azimuth = np.radians(azimuth)
    vx = start_point.x + np.cos(azimuth) * length
    vy = start_point.y + np.sin(azimuth) * length
    u = Point([start_point.x, start_point.y])
    v = Point([vx, vy])
    return LineString([u, v])


def midpoint(linestring):
    """Get the midpoint of a LineString.

    Parameters
    ----------
    linestring : :class:`shapely.geometry.LineString`
        LineString along which to identify midpoint

    Returns
    -------
    :class:`shapely.geometry.Point`
        Midpoint of `linestring`
    """
    return linestring.interpolate(linestring.length / 2)


def gdf_spaced_points_along_lines(gdf, spacing, centered=False, return_lin_refs=False):
    """Create equally-spaced Points along LineStrings in a GeoDataFrame.
    Attributes in accompanying columns are copied to all children of each
    parent record.
    Parameters
    ----------
    gdf : :class:`geopandas.GeoDataFrame`
        Geometry type must be :class:`shapely.geometry.LineString`
    spacing : :obj:`float`
        Spacing for points along the `linestring`.
    centered : :obj:`bool` or :obj:`str`, optional, default = ``False``
        * ``False``: Points/Spaces aligned with the start of the `linestring`.
        * ``'point' or True``: Points aligned with the midpoint of the `linestring`.
        * ``'space'``: Spaces aligned with the midpoint of the `linestring`.
    lin_refs : :obj:`bool`, optional, default = ``False``
        * ``False``: Linear references of points will not be returned a column
        * ``True``: Linear references of points will be returned
    Returns
    -------
    :class:`geopandas.GeoDataFrame`
    """
    # initiate new dataframe to hold points
    points_gdf = gpd.GeoDataFrame(data=None, columns=gdf.columns, 
                                geometry = 'geometry', crs=gdf.crs)
    for i, line in gdf.iterrows():
        if return_lin_refs:
            points, lin_refs = spaced_points_along_line(
                line['geometry'], 
                spacing, 
                centered = centered,
                return_lin_refs=True)
        else:
            points = spaced_points_along_line(
                line['geometry'], 
                spacing, 
                centered = centered)
        # copy columns from the original geodataframe  
        point_records = gpd.GeoDataFrame(
            data=[line]*len(points), columns=gdf.columns, 
            geometry = 'geometry', crs=gdf.crs)
        # replace the geometry for these copied records with the segment geometry
        point_records['geometry'] = points
        # add lin_ref column if applicable
        if return_lin_refs:
            point_records['lin_ref'] = lin_refs
        # add new points to full list
        points_gdf = points_gdf.append(point_records, ignore_index=True)
    return points_gdf


def gdf_split_lines(gdf, segment_length, centered = False, min_length = 0, return_lin_refs=False):
    """Split LineStrings in a GeoDataFrame into equal-length segments.

    Attributes in accompanying columns are copied to all children of each
    parent record.

    Parameters
    ----------
    gdf : :class:`geopandas.GeoDataFrame`
        Geometry type must be :class:`shapely.geometry.LineString`
    segment_length: :obj:`float`
        Length of segments to create.
    centered : :obj:`bool` or :obj:`str`, optional, default = ``False``
        * ``False`` : Not centered; points are spaced evenly from the start of each LineString 
        * ``'end'`` : A segment end is centered on each LineString
        * ``'segment'`` : A segment is centered on each LinesString

    Returns
    -------
    :class:`geopandas.GeoDataFrame`
    """
    
    if centered == 'end':
        centered = 'point'
    elif centered == 'segment':
        centered = 'space'

    # initiate new dataframe to hold segments
    # segments = gpd.GeoDataFrame(data=None, columns=gdf.columns, 
    #                             geometry = 'geometry', crs=gdf.crs)
    segments = []

    for i, segment in gdf.iterrows():
        points, lin_refs = spaced_points_along_line(segment['geometry'], 
                                          segment_length, 
                                          centered = centered,
                                          return_lin_refs=True)
        points = points[1:] # exclude the starting point
        # cut the segment at each point
        segment_geometries = split_line_at_points(segment['geometry'], points)
        if len(segment_geometries) > 1:
            # merge the end segments less than minimum length
            if segment_geometries[0].length < min_length:
                print(len(segment_geometries))
                segment_geometries[1] = linemerge(MultiLineString(
                    [segment_geometries[0], segment_geometries[1]]))
                segment_geometries = segment_geometries[1:]
            if segment_geometries[-1].length < min_length:
                segment_geometries[-2] = linemerge(MultiLineString(
                    [segment_geometries[-2], segment_geometries[-1]]))
                segment_geometries = segment_geometries[:-1]
        # copy the segment records
        segment_records = gpd.GeoDataFrame(
            data=[segment]*len(segment_geometries), columns=gdf.columns, 
            geometry = 'geometry', crs=gdf.crs)
        if return_lin_refs:
            segment_records['lin_ref'] = lin_refs
        # replace the geometry for these copied records with the segment geometry
        segment_records['geometry'] = segment_geometries
        # add new segments to full list
        # segments = segments.append(segment_records, ignore_index=True)
        segments.append(segment_records)
    
    # return segments
    return pd.concat(segments, axis=0, ignore_index=True)


def gdf_bbox(gdf):
    """Make a bounding box around all geometries in a GeoDataFrame.

    Parameters
    ----------
    gdf : :class:`geopandas.GeoDataFrame`
        GeoDataFrame with geometries around which to define bounding box

    Returns
    -------
    :class:`geopandas.Polygon`
        Bounding box
    """
    bounds = gdf.total_bounds
    return Polygon([(bounds[0], bounds[1]),
                    (bounds[2], bounds[1]),
                    (bounds[2], bounds[3]),
                    (bounds[0], bounds[3])])


def gdf_centroid(gdf):
    """Replace GeoDataFrame geometries with centroids.

    Parameters
    ----------
    gdf : :class:`geopandas.GeoDataFrame`
        GeoDataFrame with LineString or Polygon geometries

    Returns
    -------
    :class:`geopandas.GeoDataFrame`
        GeoDataFrame with original geometies replaced by their centroids
    """
    gdf = gdf.copy()
    centroids = gdf.centroid
    gdf['geometry'] = centroids
    return gdf 


def haversine(lon1, lat1, lon2, lat2, unit = 'km'):
    """Calculate the great circle distance between two lat/lons.

    Adapted from https://stackoverflow.com/questions/4913349

    Parameters
    ----------
    lon1 : :obj:`float` or vector of :obj:`float`
        Longitude of 1st point
    lat1 : :obj:`float` or vector of :obj:`float`
        Latitute of 1st point
    lon2 : :obj:`float` or vector of :obj:`float`
        Longitude of 2nd point
    lat2 : :obj:`float` or vector of :obj:`float`
        Latitude of 2nd point
    unit : :obj:`str`, optional, default = ``'km'``
        * ``'km'`` : Kilometers
        * ``'mi'`` : Miles

    Returns
    -------
    :obj:`float`
        Distance in specified unit
    """
    if unit == 'km':
        r = 6371 # Radius of the earth in km
    elif unit == 'mi':
        r = 3956 # Radius of the earth in mi
    # convert decimal degrees to radians 
    lon1, lat1, lon2, lat2 = map(np.radians, [lon1, lat1, lon2, lat2])
    # haversine formula 
    dlon = lon2 - lon1 
    dlat = lat2 - lat1 
    a = np.sin(dlat/2)**2 + np.cos(lat1) * np.cos(lat2) * np.sin(dlon/2)**2
    c = 2 * np.arcsin(np.sqrt(a))
    return c * r


def degrees_centered_at_zero(degrees):
    """Rescale degrees so they are centered at 0.

    Ouputs will range from -180 to 180.
    
    Parameters
    ----------
    degrees : :obj:`float`
        Degrees centered at 180 (e.g., ranging from 0 to 360)

    Returns
    -------
    :obj:`float`
        Degrees centered at 0
    """
    if degrees > 180:
        degrees = degrees - 360
    elif degrees < -180:
        degrees = degrees + 360
    elif degrees == -180:
        degrees = 180
    return degrees



def side_by_relative_angle(angle):
    """Assign side axd on relative angle centered on 0 degrees.

    Negative angles are left. Positive angles are right.
    
    Parameters
    ----------
    degrees : :obj:`float`
        Degrees centered at 180 (e.g., ranging from 0 to 360)

    Returns
    -------
    :obj:`str`
        * ``'L'`` : Left
        * ``'R'`` : Right
        * ``'C'`` : Centered
    """
    if angle < 0:
        return 'R'
    elif angle > 0:
        return 'L'
    else:
        return 'C'

 
def float_overlap(min_a, max_a, min_b, max_b):
    """Get the overlap between two floating point ranges.

    Adapted from https://stackoverflow.com/questions/2953967/built-in-function-for-computing-overlap-in-python

    Parameters
    ----------
    min_a : :obj:`float`
        First range's minimum
    max_a : :obj:`float`
        First range's maximum
    min_b : :obj:`float`
        Second range's minimum
    max_b : :obj:`float`
        Second range's maximum

    Returns
    -------
    :obj:`float`
        Length of overlap between ranges
    """
    return max(0, min(max_a, max_b) - max(min_a, min_b))


def clip_line_by_polygon(line, polygon):
    """Clip a polyline to the portion within a polygon boundary.
    
    Parameters
    ----------
    line : :class:`shapely.geometry.LineString`
        Line to clip
    polygon : :class:`shapely.geometry.Polygon`
        Polygon to clip by

    Returns
    -------
    :class:`shapely.geometry.LineString` or :class:`shapely.geometry.MultiLineString`
        Line segment(s) within the polygon boundary
    """
    if line.intersects(polygon.boundary):
        split_lines = split_line_at_intersection(line, polygon.boundary)
        within_lines = []
        for line in split_lines:
            if shorten_line(line, 1e-6).within(polygon):
                within_lines.append(line)
        if len(within_lines) == 1:
            return within_lines[0]
        else:
            return MultiLineString(within_lines)
    elif shorten_line(line, 1e-6).within(polygon):
        return line
    else:
        return None


def gdf_clip_line_by_polygon(line_gdf, polygon_gdf):
    """Clip a polyline to the portion within a polygon boundary.
    
    Parameters
    ----------
    line_gdf : :class:`geopandas.GeoDataFrame`
        Lines to clip. Geometry type must be :class:`shapely.geometry.LineString`
    polygon_gdf : :class:`geopandas.GeoDataFrame`
        Polygons to clip by. Geometry type must be :class:`shapely.geometry.Polygon`
    Returns
    -------
    :class:`geopandas.GeoDataFrame`
        Line segments within the polygons
    """
    line_gdf = line_gdf.copy()
    line_gdf['line_index'] = line_gdf.index
    line_columns = list(line_gdf.columns)
    line_columns.remove('geometry')
    polygon_gdf = polygon_gdf.copy()
    polygon_gdf['polygon_index'] = polygon_gdf.index
    polygon_columns = list(polygon_gdf.columns)
    polygon_columns.remove('geometry')
    output_columns = line_columns + polygon_columns + ['geometry']
    clip_gdf = gpd.GeoDataFrame(columns=output_columns, geometry='geometry', crs=line_gdf.crs)
    for polygon in polygon_gdf.itertuples():
        for line in line_gdf.itertuples():
            clipped = clip_line_by_polygon(line.geometry, polygon.geometry)
            if clipped is not None:
                polygon_dict = polygon._asdict()
                for x in ['geometry', 'Index']:
                    polygon_dict.pop(x, None)
                line_dict = line._asdict()
                for x in ['geometry', 'Index']:
                    line_dict.pop(x, None)
                new_dict = {**line_dict, **polygon_dict}
                if isinstance(clipped, LineString):
                    new_dict['geometry'] = clipped
                    new_gdf_row = gpd.GeoDataFrame([new_dict], geometry='geometry', crs=line_gdf.crs)
                    clip_gdf = pd.concat([clip_gdf, new_gdf_row])
                elif isinstance(clipped, MultiLineString):
                    for line in clipped:
                        new_dict['geometry'] = line
                        new_gdf_row = gpd.GeoDataFrame([new_dict], geometry='geometry', crs=line_gdf.crs)
                        clip_gdf = pd.concat([clip_gdf, new_gdf_row])
    clip_gdf = df_first_column(clip_gdf, 'line_index')
    clip_gdf = df_first_column(clip_gdf, 'polygon_index')
    clip_gdf = df_last_column(clip_gdf, 'geometry')
    return clip_gdf


def lines_polygons_intersection(lines, polygons, polygons_sindex=None, singlepart=False):
    """Finds intersection of all lines with all polygons.
    
    Parameters
    ----------
    lines : LineString or MultiLineString GeoDataFrame
    polygons : Polygon GeoDataFram
    polygons_sindex : Spatial index for polygons

    Returns
    -------
    LineString or MultiLineString GeoDataFrame
    """
    # Create a spatial index for polygons if not supplied
    if polygons_sindex is None:
        polygons_sindex = polygons.sindex
    # Initiate a new geodataframe to store results
    results = GeoDataFrame(columns = ['polygon_id'] + list(lines.columns))
    # Iterate through lines
    for line in lines.itertuples():
        # Convert line record to a mutable dictionary
        possible_matches = polygons.iloc[list(
            polygons_sindex.intersection(line.geometry.bounds))]
        for polygon in possible_matches.itertuples():
            # print(polygon)
            intersection = line.geometry.intersection(polygon.geometry)
            if isinstance(intersection, (LineString, MultiLineString)):
                # If input was MultiLineString, keep as MultiLineString
                if (type(lines.geometry[0]) == MultiLineString) and not singlepart:
                    # And intersection is only LineString
                    if isinstance(intersection, LineString):
                        # Convert to MultiLineString
                        instersection = MultiLineString([intersection])
                # If explicitly singlepart, convert MultiLineStrings to LineStrings
                if singlepart:
                    if isinstance(intersection, MultiLineString):
                        intersection = [x for x in intersection]
                # Make intersection into a list if not already
                intersection = listify(intersection)
                # Add row to results for each element in intersection
                for x in intersection:
                    # Make a copy of the row
                    result_line = line._asdict()
                    # Replace its geometry with the intersection
                    result_line['geometry'] = x
                    # Add a field for the polygon id
                    result_line['polygon_id'] = polygon.Index
                    # Rename line id field
                    result_line['line_id'] = line.Index
                    result_line.pop('Index')
                    # Append it to the results
                    results = results.append(result_line, ignore_index=True)

    # Ensure that indices are stored as integers
    results['line_id'] = pd.Series(results['line_id'], dtype='int32')
    results['polygon_id'] = pd.Series(results['polygon_id'], dtype='int32')
    # Rearrange columns
    results = df_first_column(results, 'polygon_id')
    results = df_first_column(results, 'line_id')
    results = df_last_column(results, 'geometry')
    return results


def lines_polygons_difference(lines, polygons, polygons_sindex=None):
    """Finds intersection of all lines with all polygons.
    
    Parameters
    ----------
    lines : LineString or MultiLineString GeoDataFrame
    polygons : Polygon GeoDataFram
    polygons_sindex : Spatial index for polygons

    Returns
    -------
    LineString or MultiLineString GeoDataFrame
    """
    # Create a spatial index for polygons if not supplied
    if polygons_sindex is None:
        polygons_sindex = polygons.sindex
    # Initiate a new geodataframe to store results
    results = GeoDataFrame(columns = ['polygon_id'] + list(lines.columns))
    # Iterate through lines
    for line in lines.itertuples():
        # Convert line record to a mutable dictionary
        possible_matches = polygons.iloc[list(
            polygons_sindex.intersection(line.geometry.bounds))]
        for polygon in possible_matches.itertuples():
            # print(polygon)
            intersection = line.geometry.difference(polygon.geometry)
            if isinstance(intersection, (LineString, MultiLineString)):
                # If input was MultiLineString
                if type(lines.geometry[0]) == MultiLineString:
                    # And intersection is only LineString
                    if isinstance(intersection, LineString):
                        # Convert to MultiLineString
                        instersection = MultiLineString([intersection])
                # Make a copy of the row
                result_line = line._asdict()
                # Replace its geometry with the intersection
                result_line['geometry'] = intersection
                # Add a field for the polygon id
                result_line['polygon_id'] = polygon.t
                # Rename line id field
                result_line['line_id'] = line.Index
                result_line.pop('Index')
                # Append it to the results
                results = results.append(result_line, ignore_index=True)
    # Ensure that indices are stored as integers
    results['line_id'] = pd.Series(results['line_id'], dtype='int32')
    results['polygon_id'] = pd.Series(results['polygon_id'], dtype='int32')
    # Rearrange columns
    results = df_first_column(results, 'polygon_id')
    results = df_first_column(results, 'line_id')
    results = df_last_column(results, 'geometry')
    return results
    

def shape_to_gdf(shape, crs=None):
    """Convert one or more shapes to a geodataframe.

    Parameters
    ----------
    shape : list or Shapely geometry
        List of geometries to be converted into a geodataframe. If a single\
        geometry, the returned geodataframe will have one row.

    Returns
    -------
    :class:`geopandas.GeoDataFrame`
        Geodataframe with geometries in the 'geometry' column.
    """
    # if just one shape, put it in a list
    if isinstance(shape, (Point, MultiPoint, LineString, MultiLineString, 
                          Polygon, MultiPolygon)):
        shape = [shape]
    return gpd.GeoDataFrame(geometry=shape, crs=crs)

def label_features(axis, gdf, label_column, offset, **kwargs):
    """Label features plotted from a geodataframe.

    """
    
    # shift midpoint randomly +/- 25% of edge length
    def get_label_point(feature, jitter = None):
        """Calculate point for labeling a feature

        ``jitter`` is the proportion of a feature's extent within which to randomly
        jitter label position relative to the feature's centroid of midpoint.

        """
        if isinstance(feature, LineString):
            mid_dist = feature.length / 2
            if jitter:
                jitter_range = feature.length * jitter
                mid_dist = mid_dist + random.uniform(-jitter_range, jitter_range)
            return feature.interpolate(mid_dist)

        else:
            label_point = feature.centroid
            if jitter:
                minx, miny, maxx, maxy = feature.bounds
                jitter_range = max([(maxx-minx),(maxy-miny)]) * jitter
                x = label_point.x + random.uniform(-jitter_range, jitter_range)
                y = label_point.y + random.uniform(-jitter_range, jitter_range)
            else:
                x = label_point.x
                y = label_point.y
            return Point(x,y)

    gdf.apply(lambda edge: axis.annotate(s=edge[label_column], 
        xy=(get_label_point(edge.geometry, jitter = None).x + offset[0], 
            get_label_point(edge.geometry, jitter = None).y + offset[1]), 
        **kwargs), axis=1)

def plot_shapes(shapes, ax=None, axis_off=True, size=8, extent=None, 
    legend=None, base_shapes=None, leaflet=False):
    """Plot multiple shapes.

    Parameters
    ----------
    shapes : single Shapely geometry, list of geometries, list of lists of geometries, GeoDataFrame, or list of GeoDataFrames
        * a single geometry will be plotted by itself
        * each geometry or list of geometries within a list will be plotted in a seperate color
        * all records in a GeoDataFrame will be plotted in the same color
        * tuples like (geom, {'color':'color'}) may be passed to specify colors\
        and other attributes
        * default color order is: brgcmyk
        * colors will be repeated as necessary

    ax : predifined axis object, optional, default = ``None``
        If specified, shapes will be plotted on this axis

    axis_off : :obj:`bool`, optional, default = ``False``
        * ``True`` : plot will omit axis markings
        * ``False`` : plot will include axis markings

    size : :obj:`int`, optional, default = ``8``
        Square size of returned plot (used for both length and width)

    extent : :obj:`tuple`, optional, default = ``None``
        * (minx, miny, maxx, maxy)
        * If specified, restricts axis to specific extent.

    legend : :obj:`list`, optional, default = ``None``
        List with the same length and order as ``shapes``

    base_shapes : GeoDataFrame
        If specified, extents of `base_shapes` will be clipped to the maximum extent of `shapes` 
        and plotted as the bottom layer in grey 

    leaflet : :obj:`bool`, optional, default = ``False`` (deprecated)
        * ``True`` : will plot in leaflet in a new browser window
        * ``False`` : will plot normally in-line
    """

    # Make sure shapes are in a list
    shapes = listify(shapes.copy())

    # Turn all individual shapes and lists of shapes into geodataframes
    attribute_dicts = [None] * len(shapes)
    for i, shape in enumerate(shapes):
        # If shapes are specified as tuples with attributes, break out attributes
        if isinstance(shape, tuple):
            shape, attribute_dicts[i] = shape
        # If individual shape, make into sublist
        if isinstance(shape, (Point, MultiPoint, LineString, 
                              MultiLineString, Polygon, MultiPolygon)):
            shape = [shape]
        # If list, make into geodataframe
        if isinstance(shape, list):
            shape = shape_to_gdf(shape)
        # Save manipulated shape back to shapes list
        shapes[i] = shape
   
    # Collect each attribute
    colors = [None] * len(shapes)
    alphas = [1] * len(shapes)
    labels = [None] * len(shapes)
    legend_entries = [None] * len(shapes)

    if any(attribute_dicts):
        for i, attribute_dict in enumerate(attribute_dicts):
            if attribute_dict:
                if 'color' in attribute_dict:
                    colors[i] = attribute_dict['color']
                if 'alpha' in attribute_dict:
                    alphas[i] = attribute_dict['alpha']   
                if 'label' in attribute_dict:
                    labels[i] = attribute_dict['label']
                if 'legend' in attribute_dict:
                    legend_entries[i] = attribute_dict['legend']
   
    # Combine default and custom colors
    default_colors = cycle(list('brgcmyk'))
    colors = [color if color else next(default_colors) for 
              color in colors]
   
    # Reverse the lists so the first one draws last
    shapes = list(reversed(shapes))
    colors = list(reversed(colors))
    alphas = list(reversed(alphas))
    labels = list(reversed(labels))
       
    # If labeling, compute maximum extent to enable label placement
    if any(labels):
        bboxes = []
        for i, shape in enumerate(shapes):
            bboxes.append(sh.geometry.box(*tuple(shape.total_bounds)))
        minx, miny, maxx, maxy = shape_to_gdf(bboxes).total_bounds
        max_extent = max([(maxx-minx),(maxy-miny)])
        offset = max_extent / 120

    # Set up axis
    if not ax:
        if not isinstance(size, tuple):
            size = (size, size)
        fig, ax = plt.subplots(1, figsize=size)

    # Plot base shapes if specified
    if base_shapes is not None:
        if isinstance(base_shapes, list):
            base_shapes = gpd.GeoDataFrame(geometry=base_shapes)
        # Calculate bounding box of primary shapes
        bbox = gdf_bbox(gpd.GeoDataFrame(geometry=[geom for shape in shapes for geom in shape.geometry]))
        # Get intersection of bbox with base shapes
        base_shapes = gpd.overlay(base_shapes, gpd.GeoDataFrame(geometry=[bbox], crs=base_shapes.crs))
        # Plot the base shapes
        base_shapes.plot(ax=ax, color='#ECECEC')

    # Plot shapes
    for i, shape in enumerate(shapes):
        shape.plot(ax=ax, color=colors[i], alpha=alphas[i])
        if labels[i]:
            if not labels[i] in shape.columns:
                shape[labels[i]] = labels[i]
            label_features(
                ax, shape, labels[i], (offset,offset), color=colors[i], ha='left')

    # 
    # first_shape = shapes[0]
    # first_shape.plot(ax=ax, color=colors[0], alpha=alphas[0])
    # if labels[0]:
    #     if not labels[0] in first_shape.columns:
    #         first_shape[labels[0]] = labels[0]
    #     label_features(
    #         ax, first_shape, labels[0], (offset,offset), color=colors[0], ha='left')

    # # plot remaining shapes
    # if len(shapes) > 0:
    #     remaining_shapes = shapes[1:]
    #     for i, shape in enumerate(remaining_shapes):
    #         shape.plot(ax=ax, color=colors[i+1], alpha=alphas[i+1])
    #         if labels[i+1]:
    #             if not labels[i+1] in shape.columns:
    #                 shape[labels[i+1]] = labels[i+1]
    #             label_features(
    #                 ax, shape, labels[i+1], (offset,offset), color=colors[i+1], ha='left')
    
    if leaflet:
        mplleaflet.show(fig=fig, crs=shapes[0].crs, tiles='cartodb_positron')       

        if extent:
            ax.axis('equal')
            minx, miny, maxx, maxy = extent
            ax.set_xlim(minx, maxx)
            ax.set_ylim(miny, maxy)
            if axis_off:
                ax.set_xticklabels([])
                ax.set_yticklabels([])
                ax.set_xticks([])
                ax.set_yticks([])
        
        else:
            ax.axis('equal')
            if axis_off:
                ax.axis('off')

        if any(legend_entries):
            # Get list of layers
            layers = ax.collections
            # Reverse list
            layers = layers[::-1]

            # Keep only layers with non-None legend entries
            layers = [layer for layer, entry 
                      in zip(layers, legend_entries) if entry]

            # Keep only non-None legend entries
            legend_entries = [entry for entry in legend_entries if entry]
            
            # legend_handles, _ = ax.get_legend_handles_labels()
            ax.legend(layers, legend_entries)

    try:
        return fig, ax
    except:
        pass

def intersect_shapes(shapes_a, shapes_b, shapes_b_sindex=None):
    """Find intersections between shapes in two lists

    Parameters
    ----------
    shapes_a : list of Shapely geometries
        List of geometries to be intersected with those in shapes_b
    shapes_b : list of Shapely geometries
        List of geometries to be intersected with those in shapes_a
    shapes_b_sindex : :class:`rtree.index.Index`, optional, default = ``None``
        Spatial index for shapes_b (best created with ``list_sindex``)

    Returns
    -------
    :obj:`list`
        List of tuples for each intersection with structure:\
        (a_index, b_index, intersection_geometry)
    """
    intersections = []
    for i, shape_a in enumerate(shapes_a):
        indices_b = list(range(len(shapes_b)))
        if shapes_b_sindex:
            b_for_analysis = [(indices_b[i], shapes_b[i]) for i in 
                              shapes_b_sindex.intersection(shape_a.bounds)]#, objects='raw')]
        else:
            b_for_analysis = zip(indices_b, shapes_b)       
        for j, shape_b in b_for_analysis:
            if shape_a.intersects(shape_b):
                intersection = shape_a.intersection(shape_b)
                intersections.append((i, j, intersection))
    return intersections


def normalize_azimuth(azimuth, zero_center=False):
    """Normalize an azimuth in degrees so it falls between 0 and 360.
    
    If ``zero_center=True``, azimuth will be normalized
    between -180 and 180.
    """
    if (azimuth > 360 or azimuth < 0):
        azimuth %= 360
    if zero_center:
        if azimuth > 180:
            azimuth -= 360
    return azimuth


def normalize_azimuth_array(azimuths, zero_center=False):
    """Normalize an array of azimuths in degrees so they falls between 0 and 360
    
    ``azimuths`` should be a NumPy array or eqivalent (Pandas Series or DataFrame)
    
    If ``zero_center=True``, azimuths will be normalized
    between -180 and 180.
    """
    azimuths = azimuths.copy()
    azimuths = np.where((azimuths > 360) | (azimuths < 0) , azimuths % 360, azimuths) 
    if zero_center:
        azimuths = np.where(azimuths > 180, azimuths - 360, azimuths)
    return azimuths      


def azimuth_difference(azimuth_a, azimuth_b, directional=True):
    """Find the difference between two azimuths specifed in degrees.
       
    If ``directional=True`` (default), will produce a difference 
    between 0 and 180 degrees that ignores sign but accounts for
    inverted differences in orientation.
    
    If ``directional=False`` or ``directional='inverse'``, will ingore 
    inverted differences in rotation by also calculating the difference 
    if one azimuth is rotated 180 degrees and returning the smaller of 
    the two differences.
    
    If ``directional='polar'``, will produce a difference between
    0 and 360 degrees, accounting for differences past 180 degrees.
    
    If ``directional='signed'``, will produce a difference between -180
    and 180, accounting for the sign of the difference.
    """
    
    def unsigned_difference(a, b):
        difference = a-b
        if difference > 180:
            difference -= 360
        if difference < -180:
            difference += 360
        return abs(difference)
    
    if directional is True:  
        azimuth_a = normalize_azimuth(azimuth_a, zero_center=True)
        azimuth_b = normalize_azimuth(azimuth_b, zero_center=True)
        return unsigned_difference(azimuth_a, azimuth_b)
    
    elif (directional is False) or (directional == 'inverse'):
        azimuth_a = normalize_azimuth(azimuth_a, zero_center=True)
        azimuth_b = normalize_azimuth(azimuth_b, zero_center=True)
        return min(
            [unsigned_difference(azimuth_a, azimuth_b), 
             unsigned_difference(azimuth_a + 180, azimuth_b)])
    
    elif directional == 'polar':        
        return normalize_azimuth((azimuth_b - azimuth_a))
    
    elif directional == 'signed':        
        azimuth_a = normalize_azimuth(azimuth_a)
        azimuth_b = normalize_azimuth(azimuth_b)
        return azimuth_b - azimuth_a


def closest_point_along_line(point, line, return_linear_reference=False):
    """Return the point along a line that is closest to another point.

    ``point`` must be a Shapely Point.

    ``line`` must be a Shapely LineString.
    """
    lin_ref = line.project(point)
    point = line.interpolate(lin_ref)
    if return_linear_reference:
        return point, lin_ref
    else:
        return point


def vertices_to_points(shape):
    """Return vertices of a shape as a list of points.

    ``shape`` must be a Shapely geometry. 
    """
    return [Point(coords) for coords in np.array(shape)]


def directed_hausdorff(a, b):
    """Calculate the directed Hausdorff distance from shape a to shape b.

    ``a`` and ``b`` must be Shapely geometries
    """
    a_nodes = vertices_to_points(a)
    b_match_points = [closest_point_along_line(node, b) for node in a_nodes]
    dists = [a_node.distance(b_point) for a_node, b_point in zip(a_nodes, b_match_points)]
    return max(dists)


def gdf_intersecting_polygon(gdf, polygon, gdf_sindex=None, quadrat_size=None):
    """

    """
    if not gdf_sindex:
        gdf_sindex = gdf.sindex
    if not quadrat_size:
        minx, miny, maxx, maxy = polygon.bounds
        max_dimension = max([maxx-minx, maxy-miny])
        quadrat_size = max_dimension / 10
    gdf['unique_identifier'] = gdf.index
    polygon_cut = ox.quadrat_cut_geometry(polygon, quadrat_width=2500)
    # Find the points that intersect with each subpolygon and add them to points_within_geometry
    selection = pd.DataFrame()
    for poly in polygon_cut:
        # Buffer by the <1 micron dist to account for any space lost in the quadrat cutting
        # otherwise may miss point(s) that lay directly on quadrat line
        poly = poly.buffer(1e-14).buffer(0)
        # Find approximate matches with r-tree, then precise matches from those approximate ones
        possible_matches_index = list(gdf_sindex.intersection(poly.bounds))
        possible_matches = gdf.iloc[possible_matches_index]
        precise_matches = possible_matches[possible_matches.intersects(poly)]
        selection = selection.append(precise_matches)
    if len(selection) > 0:
        # Drop duplicate rows intersecting with multiple polygons
        selection = selection.drop_duplicates(subset=['unique_identifier'])
        selection = selection.drop(columns=['unique_identifier'])
        return selection


def major_axis_azimuth(polygon):
    """Calculate the azimuth of a LineString's or Polygon's major axis

    """
    rectangle = polygon.minimum_rotated_rectangle
    if isinstance(rectangle, LineString):
        longest_sides = [rectangle]
    # elif isinstance(rectangle, Point):
    #     return 0
    else:
        try:
            sides = split_line_at_vertices(rectangle.boundary)
            lengths = [x.length for x in sides]
            longest_sides = [side for side, length 
                in zip(sides, lengths) if length == max(lengths)]
        except:
            print(type(polygon), polygon, type(rectangle), rectangle)
    azimuths = [azimuth(x) for x in longest_sides]    
    return max(azimuths)


def major_minor_axes(shape, azimuths=False):

    # Get minimum bounding rectangle
    min_rectangle = shape.minimum_rotated_rectangle
    
    # Synthesize sides if minimum polygon is a linestring
    if isinstance(min_rectangle, LineString):
        # Synthesize longest sides
        longest_sides = [min_rectangle, min_rectangle]
        # Synthesize shortest sides
        start, end = endpoints(test)
        shortest_sides = [LingString(start, start), LineString(end, end)]
        
    else:
        # Split rectangle into polyline sides
        sides = split_line_at_vertices(min_rectangle.boundary)

        # If minimum polygon is a square, major and minor axes are equal
        if all([sides[0].length == sides[x].length for x in range(1,4)]):
            # Arbitrarily select shorter and longer pairs or sides
            longest_sides = [sides[0], sides[2]]
            shortest_sides = [sides[1], sides[3]]

        # Otherwise, figure out which sides are shortest and longest
        else:
            lengths = [x.length for x in sides]
            # longest_sides = [side for side, length 
            #     in zip(sides, lengths) if length == max(lengths)]
            # shortest_sides = [side for side, length 
            #     in zip(sides, lengths) if length == min(lengths)]
            sides_by_length = [side for _, side in sorted(zip(lengths, sides), key=lambda x: x[0])]
            shortest_sides = sides_by_length[:2]
            longest_sides = sides_by_length[-2:]
            
    # Get azimuths for longest and shortest sides (if applicable)
    if azimuths:
        major_azimuth = max([azimuth(x) for x in longest_sides])
        if max([x.length for x in shortest_sides]) > 0:        
            minor_azimuth = max([azimuth(x) for x in shortest_sides])
        else:
            minor_azimuth = None
        return major_azimuth, minor_azimuth
    
    # Find major axis
    shortest_side_midpoints = [midpoint(x) for x in shortest_sides]
    
    try:
        major_axis = LineString(shortest_side_midpoints)
    except:
        print(shortest_sides)
    
    # Find minor axis
    longest_side_midpoints = [midpoint(x) for x in longest_sides]
    minor_axis = LineString(longest_side_midpoints)
    
    return major_axis, minor_axis


def remove_invalid_geometries(gdf):
    """Remove GeoDataFrame rows with non-standard geometries.

    """
    gdf=gdf.copy()
    geom_types = (Point, MultiPoint, LineString, MultiLineString, Polygon, MultiPolygon)
    for row in gdf.itertuples():
        if not isinstance(row.geometry, geom_types):
            gdf.drop([row.Index], inplace=True)
    return gdf


def singlepart(gdf):
    """Convert GeoDataFrame geometries to singlepart.

    """
    gdf = gdf.copy()
    # Make a static version of the index
    static_index = 'index'
    while static_index in gdf.columns:
        static_index = static_index + '_'
    gdf[static_index] = gdf.index
    # Look through each row to see if geometry is multipart
    for row in gdf.itertuples():
        if isinstance(row.geometry, (MultiPoint, MultiLineString, MultiPolygon)):
            # Divide into individual shapes
            shapes = [x for x in row.geometry]
            # Make a new row for each individual shape
            for shape in shapes:
                new_row = row._asdict()
                new_row['geometry'] = shape
                new_row.pop('Index', None)
                gdf = gdf.append(new_row, ignore_index=True)
            # Get current index of row based on the static index
            current_index = gdf.loc[gdf[static_index] == row._asdict()[static_index]].index[0]
            # Drop original row
            gdf.drop(current_index, inplace=True)
    return gdf


def nearest_neighbor(shape, gdf, hausdorff_distance=False):
    """Identify the nearest neighbor to a shape among features in a geodataframe
    
    """
    distances = []
    if hausdorff_distance:
        for feature in gdf.itertuples():
            # Minimum of directed hausdorff distances in both directions
            dist_a = directed_hausdorff(feature.geometry, shape)
            dist_b = directed_hausdorff(shape, feature.geometry)
            distances.append(min([dist_a, dist_b]))
    else:
        for feature in gdf.itertuples():
            distances.append(shape.distance(feature.geometry))
    return gdf.iloc[[np.argmin(distances)]]


def merge_ordered_lines(lines):
    """Merge lines together in a specified order, filling gaps between line ends
    
    Always creates a continuous LineString.
    
    To merge without filling gaps (e.g., pruducing a MultiLineString), use shapely.ops.linemerge
        
    """
    # Collapse line coordinates into a single list
    coords = [pair for pairs in lines for pair in zip(*pairs.coords.xy)]
    
    # Remove sequentially-redundant coordinates
    coords = [k for k, g in groupby(coords)]
    
    # Construct a line from these coordinates
    merged_line = LineString(coords)
    
    return merged_line


def generate_points_within_polygon(polygon, n):
    """Generate n random points within a polygon.    
    """
    points = []
    
    # Get maximum bounds of polygon
    x_min, y_min, x_max, y_max = polygon.bounds

    while len(points) < n:

        # Draw random coordinate values within these extents
        x = np.random.uniform(x_min, x_max, n * 2)
        y = np.random.uniform(y_min, y_max, n * 2)

        # Construct points from these values
        new_points = [sh.geometry.Point(x,y) for x, y in zip(x, y)]
        new_points = gpd.GeoDataFrame(geometry=new_points)

        # Only keep points within the polygon
        new_points = gdf_intersecting_polygon(new_points, polygon, quadrat_size=500)

        points.extend(new_points['geometry'].tolist())

    if len(points) > n:
        points = points[:n]
        
    return points


def construct_hexagons(startx, starty, endx, endy, radius):
        """ 
        Calculate a grid of hexagon coordinates of the given radius
        given lower-left and upper-right coordinates 
        Returns a list of lists containing 6 tuples of x, y point coordinates
        These can be used to construct valid regular hexagonal polygons

        You will probably want to use projected coordinates for this

        from: https://gist.github.com/urschrei/17cf0be92ca90a244a91
        """
        # calculate side length given radius   
        sl = (2 * radius) * math.tan(math.pi / 6)
        # calculate radius for a given side-length
        # (a * (math.cos(math.pi / 6) / math.sin(math.pi / 6)) / 2)
        # see http://www.calculatorsoup.com/calculators/geometry-plane/polygon.php

        # calculate coordinates of the hexagon points
        # sin(30)
        p = sl * 0.5
        b = sl * math.cos(math.radians(30))
        w = b * 2
        h = 2 * sl

        # offset start and end coordinates by hex widths and heights to guarantee coverage     
        startx = startx - w
        starty = starty - h
        endx = endx + w
        endy = endy + h

        origx = startx
        origy = starty


        # offsets for moving along and up rows
        xoffset = b
        yoffset = 3 * p

        polygons = []
        row = 1
        counter = 0

        while starty < endy:
            if row % 2 == 0:
                startx = origx + xoffset
            else:
                startx = origx
            while startx < endx:
                p1x = startx
                p1y = starty + p
                p2x = startx
                p2y = starty + (3 * p)
                p3x = startx + b
                p3y = starty + h
                p4x = startx + w
                p4y = starty + (3 * p)
                p5x = startx + w
                p5y = starty + p
                p6x = startx + b
                p6y = starty
                poly = [
                    (p1x, p1y),
                    (p2x, p2y),
                    (p3x, p3y),
                    (p4x, p4y),
                    (p5x, p5y),
                    (p6x, p6y),
                    (p1x, p1y)]
                polygons.append(poly)
                counter += 1
                startx += w
            starty += yoffset
            row += 1
        return polygons


def hexagon_grid(gdf, radius):
    """Create mesh of hexagons with a specific radius across the same extent as a gdf

    """
    # get bounds of supplied geodataframe
    minx, miny, maxx, maxy = gdf.total_bounds

    # calculate coordinates for hexagons
    hex_coords = construct_hexagons(minx, miny, maxx, maxy, radius)

    # construct hexagon polygons
    hexagons = [sh.geometry.Polygon(coords) for coords in hex_coords]

    # convert to geodataframe
    hexagons = gpd.GeoDataFrame(geometry=hexagons, crs=gdf.crs) 

    return hexagons


def merge_multilinestring(multilinestring, tolerance):
    """Function to merge all linestrings making up a multilinestring.
    
    Connects linestrings with endpoints that are within the `tolerance` distance of one another.
    
    Automatically flips the direction of connecting linestrings so they are consistent.
    
    If all linestrings are connectable within the tolerance, returns a single linestring
    
    If not all linestrings are connectable, returns MultiLineString made up of both connected
        and unconnected linestrings.
    """
    
    def _find_similar_endpoints(i_edge, j_edge, tolerance):
        # Iterate through combinations of endpoints           
        i_endpoints = zip(('u','v'), endpoints(i_edge))
        j_endpoints = zip(('u','v'), endpoints(j_edge))
        for i_end, i_point in i_endpoints:
            for j_end, j_point in j_endpoints:
                # See if the points are the same
                if i_point.distance(j_point) <= tolerance:
                    # If the lines are headed the same way into their shared vertex, flip one of them
                    if i_end == 'v' and j_end == 'u':
                        merged_edge = merge_ordered_lines([i_edge, j_edge])
                    elif j_end == 'v' and i_end == 'u':
                        merged_edge = merge_ordered_lines([j_edge, i_edge])
                    elif i_end == 'v' and j_end == 'v':
                        # Flip j
                        j_edge = reverse_linestring(j_edge)
                        merged_edge = merge_ordered_lines([i_edge, j_edge])
                    elif i_end == 'u' and j_end == 'u':
                        # Flip i
                        i_edge = reverse_linestring(i_edge)
                        merged_edge = merge_ordered_lines([i_edge, j_edge])
                    # Return the merged line
                    return merged_edge
        # Otherwise, return nothing
        return None

    def _merge_with_connecting_edge(remaining_edges, tolerance):
        first_edge = remaining_edges[0]
        # If there are a lot of remaining edges, use a spatial index
        if len(remaining_edges) > 4:
            # Initiate an rtree index to find nearby edges
            idx = index.Index()
            # Make a spatial index of remaining edges
            idx = index.Index()
            for i, edge in enumerate(remaining_edges):
                idx.insert(i, edge.bounds)
            # Identify edges that are nearby the first edge
            nearby_edges = set(idx.intersection(first_edge.buffer(tolerance * 1.1).bounds))
        # Otherwise, just list all the edge indices
        else:
            nearby_edges = set(range(len(remaining_edges)))
        # Remove the first edge from the list (don't want to connect it to itself)
        nearby_edges.discard(0)
        # Iterate through the nearby edges until if finds something
        for i in nearby_edges: 
            # Try to find similar endpoints with the first edge
            merged_edge = _find_similar_endpoints(
                first_edge, remaining_edges[i], tolerance)
            if merged_edge:
                return merged_edge, i
        # If nothing connects, return nothing
        return None, None
    
    # Explode multilinestring into individual linestring edges
    remaining_edges = [edge for edge in multilinestring]   
    standalone_edges = []
    # Iterate through edges while there is still more than one edge
    while len(remaining_edges) > 0:           
        # Merge the first remaining edge with a connecting edge
        merged_edge, i = _merge_with_connecting_edge(remaining_edges, tolerance) 
        if merged_edge:
            # Replace the first edge with the new merged edge
            remaining_edges[0] = merged_edge
            # Remove the other original edge
            remaining_edges.pop(i)
        else:
            # If nothing merged, move original edge to the list of standalone edges
            standalone_edges.append(remaining_edges[0])
            remaining_edges.pop(0)
    # Return either a multilinestring or a single linestring
    if len(standalone_edges) > 1:
        return MultiLineString(standalone_edges)
    else:
        return standalone_edges[0]


def reverse_linestring(linestring):
    """Reverses the direction of shapely linestring
    """
    return LineString(linestring.coords[::-1])


def standardize_geometry_column(gdf, current_geom_column=None):
    """Converts the name of a gdf's geometry column to the standard 'geometry'
    """
    if not current_geom_column:
        current_geom_column = gdf.geometry.name
    geometry = gdf[current_geom_column].tolist()
    crs = gdf.crs
    gdf = gdf.drop(columns=[current_geom_column])
    gdf = gpd.GeoDataFrame(gdf, geometry=geometry, crs=crs)
    return gdf


def quadrat_cut_gdf(gdf, width):
    """Split polygon geometries in a gdf into `width`-sized quadrats
    """
    # Initiate a new dataframe for storing splits
    split_rows = []
    
    # Iterate through the original geometries to split them
    for row in gdf.itertuples():
        # Convert row to a dictionary, so it's mutable
        row = row._asdict()
        # Split the geometry
        split_geometry = ox.quadrat_cut_geometry(row['geometry'], quadrat_width=width)
        # Convert to a list
        split_geometry = [x for x in split_geometry]
        for geometry in split_geometry:
            _row = row.copy()
            _row['geometry'] = geometry
            split_rows.append(_row) 
    crs = gdf.crs
    gdf = gpd.GeoDataFrame(split_rows, geometry='geometry', crs=crs)
    # Change name of index column so it doesn't interfere with another pass through itertuples
    gdf = gdf.rename(columns={'Index':'orig_index'})
    return gdf


def identify_nearest_points(gdf_a, gdf_b, b_column, merge_original=False):
    """Identify the nearest point in `gdf_b` for each point in `gdf_a`.

    Value in `b_column` is reported for each row in `gdf_a`.

    Adapted from https://gis.stackexchange.com/questions/222315/geopandas-find-nearest-point-in-other-dataframe
    """   
    nA = np.array(list(zip(gdf_a.geometry.x, gdf_a.geometry.y)) )
    nB = np.array(list(zip(gdf_b.geometry.x, gdf_b.geometry.y)) )
    btree = cKDTree(nB)
    dist, idx = btree.query(nA,k=1)
    df = pd.DataFrame.from_dict(
        {
            'distance': dist.astype(int),
            b_column : gdf_b.loc[idx, b_column].values
        })
    if merge_original:
        df = gdf_a.merge(df, left_index=True, right_index=True)
    return df


def aerial_count_interpolation(source_gdf, count_field, dest_gdf):
    """Interpolate counts from `source_gdf` to `dest_gdf` polygons
    
    `source_gdf` : geodataframe with polygon geometries and a numeric field with counts
    `count_field` : field in `source_gdf` with counts
    `dest_gdf` : geodataframe with polygon geometries into which counts will be interpolated

    The function interpolates counts based on the proportion of overlap between `source_gdf` and
    `dest_gdf` polygons.

    """
    # Specify IDs for each input dataframe
    source_gdf['ai_source_index'] = range(0, len(source_gdf))
    dest_gdf['ai_dest_index'] = range(0, len(dest_gdf))
    # Calculate areas within the source dataframe
    source_gdf['ai_source_area'] = source_gdf.geometry.area
    # Union the shapes
    union_df = gpd.overlay(source_gdf, dest_gdf, how='union')
    # Calculate areas within the unioned parts
    union_df['ai_union_area'] = union_df.geometry.area
    # Estimate count for each unioned part
    union_df['ai_union_count'] = union_df[count_field] / union_df['ai_source_area'] * union_df['ai_union_area']
    # Sum up parts for destination ids
    result_df = union_df.groupby('ai_dest_index').agg({'ai_union_count':sum})
    # Add results back onto destination dataframe
    dest_gdf = gpd.GeoDataFrame(dest_gdf.merge(result_df, on='ai_dest_index'), geometry='geometry', crs=dest_gdf.crs)
    # Rename and drop columns
    dest_gdf[count_field] = dest_gdf['ai_union_count']
    dest_gdf = dest_gdf.drop(columns=['ai_dest_index','ai_union_count'])
    return dest_gdf


def gdf_3d_to_2d(gdf):
    '''Convert a geodataframe with 3D polygons or linestrings to 2D geometries

    Based on https://gist.github.com/rmania/8c88377a5c902dfbc134795a7af538d8

    TO-DO: Add point and multipoint conversion
    '''
    gdf = gdf.copy()
    geometry = gdf.geometry
    new_geo = []
    for p in geometry:
        if p.has_z:
            if p.geom_type == 'Polygon':
                lines = [xy[:2] for xy in list(p.exterior.coords)]
                new = Polygon(lines)
                new_geo.append(new)
            elif p.geom_type == 'MultiPolygon':
                new_multi_p = []
                for ap in p:
                    lines = [xy[:2] for xy in list(ap.exterior.coords)]
                    new = Polygon(lines)
                    new_multi.append(new)
                new_geo.append(MultiPolygon(new_multi_p))
            elif p.geom_type == 'LineString':
                points = [xy[:2] for xy in list(p.coords)]
                new = LineString(points)
                new_geo.append(new)
            elif p.geom_type == 'MultiLineString':
                new_multi_p = []
                for ap in p:
                    points = [xy[:2] for xy in list(ap.coords)]
                    new = LineString(points)
                    new_multi.append(new)
                new_geo.append(MultiLineString(new_multi))
            # elif p.geom_type == 'Point': ####### TO-DO
            # elif p.geom_type == 'MultiPoint': ####### TO-DO
    gdf.geometry = new_geo
    return gdf

def gdf_cast_singlpart_geometry_to_multipart(gdf, geometry_column='geometry'):
    '''Convert any singlepart geometries in a mixed-type geodataframe to multipart.

    Based on https://stackoverflow.com/questions/7571635/fastest-way-to-check-if-a-value-exists-in-a-list
    '''
    gdf = gdf.copy()
    if type(gdf.iloc[0][geometry_column]) in [Point, MultiPoint]:
        gdf[geometry_column] = [MultiPoint([feature]) if type(feature) == Point else feature for feature in gdf[geometry_column]]
    elif type(gdf.iloc[0][geometry_column]) in [LineString, MultiLineString]:
        gdf[geometry_column] = [MultiLineString([feature]) if type(feature) == LineString else feature for feature in gdf[geometry_column]]
    elif type(gdf.iloc[0][geometry_column]) in [Polygon, MultiPolygon]:
        gdf[geometry_column] = [MultiPolygon([feature]) if type(feature) == Polygon else feature for feature in gdf[geometry_column]]
    return gdf


<<<<<<< HEAD
def intersection_of_lines_vectorized(line_a_start, line_a_end, line_b_start, line_b_end, constrain_on_a=True, constrain_on_b=True):
    def line_intersect(a1, a2, b1, b2):
        """
        From https://www.py4u.net/discuss/15536
        """
        T = np.array([[0, -1], [1, 0]])
        da = np.atleast_2d(a2 - a1)
        db = np.atleast_2d(b2 - b1)
        dp = np.atleast_2d(a1 - b1)
        dap = np.dot(da, T)
        denom = np.sum(dap * db, axis=1)
        num = np.sum(dap * dp, axis=1)
        # Ignore dividing by 0 and multiplying by nan
        with np.errstate(divide='ignore', invalid='ignore'):
            return np.atleast_2d(num / denom).T * db + b1

    intersections = line_intersect(line_a_start, line_a_end, line_b_start, line_b_end)
    intersections = pd.DataFrame(intersections).rename(columns={0:'x',1:'y'})

    # Remove cases where the intersection isn't on line a or b
    if constrain_on_a or constrain_on_b:
        # Add line start and end coordinates to the dataframe
        intersections = pd.concat([
            intersections,
            pd.DataFrame(line_a_start, columns=['line_a_start_x', 'line_a_start_y']),
            pd.DataFrame(line_a_end, columns=['line_a_end_x', 'line_a_end_y']),
            pd.DataFrame(line_b_start, columns=['line_b_start_x', 'line_b_start_y']),
            pd.DataFrame(line_b_end, columns=['line_b_end_x', 'line_b_end_y']),
        ], axis=1)

        if constrain_on_a:
            intersections = intersections[
                (intersections.x >= intersections[['line_a_start_x','line_a_end_x']].min(axis=1)) & 
                (intersections.x <= intersections[['line_a_start_x','line_a_end_x']].max(axis=1)) & 
                (intersections.y >= intersections[['line_a_start_y','line_a_end_y']].min(axis=1)) & 
                (intersections.y <= intersections[['line_a_start_y','line_a_end_y']].max(axis=1))].copy()

        if constrain_on_b:
            intersections = intersections[
                (intersections.x >= intersections[['line_b_start_x','line_b_end_x']].min(axis=1)) & 
                (intersections.x <= intersections[['line_b_start_x','line_b_end_x']].max(axis=1)) & 
                (intersections.y >= intersections[['line_b_start_y','line_b_end_y']].min(axis=1)) & 
                (intersections.y <= intersections[['line_b_start_y','line_b_end_y']].max(axis=1))].copy()

    return intersections[['x','y']]
            

        



=======
def get_nearest(src_points, candidates, k_neighbors):
    """
    Find nearest neighbors for all source points from a set of candidate points
    Adapted from https://stackoverflow.com/questions/62198199/k-nearest-points-from-two-dataframes-with-geopandas
    """

    # Create tree from the candidate points
    tree = BallTree(candidates, leaf_size=15)

    # Find closest points and distances
    distances, indices = tree.query(src_points, k=k_neighbors)
   
    return (indices, distances)


def nearest_neighbor(left_gdf, right_gdf, k_neighbors=1, return_left_columns=True, return_right_columns=True):
    """
    For each point in left_gdf, find closest point in right GeoDataFrame and return them.
    Adapted from https://stackoverflow.com/questions/62198199/k-nearest-points-from-two-dataframes-with-geopandas
    """
    # Ensure that index in right gdf is formed of sequential numbers
    right = right_gdf.copy().reset_index(drop=True)
    
    left_coords = np.array(list(zip(left_gdf[left_gdf.geometry.name].x, left_gdf[left_gdf.geometry.name].y)))
    right_coords = np.array(list(zip(right[right_gdf.geometry.name].x, right[right_gdf.geometry.name].y)))

    # Find the nearest points
    # -----------------------
    # closest ==> index in right_gdf that corresponds to the closest point
    # dist ==> distance between the nearest neighbors (in meters)

    closest, dist = get_nearest(src_points=left_coords, candidates=right_coords, k_neighbors=k_neighbors)
   
    closest = pd.DataFrame({'right_index':[list(x) for x in closest]}).explode('right_index')
    dist = pd.DataFrame({'right_dist':[list(x) for x in dist]}).explode('right_dist')
    closest = pd.concat([closest, dist], axis=1).reset_index().rename(columns={'index':'left_index'})
    
    if return_left_columns:
        closest = left_gdf.merge(closest, left_index=True, right_on='left_index', how='left').reset_index(drop=True)
    if return_right_columns:
        closest = closest.merge(right.drop(columns=[right_gdf.geometry.name]), left_on='right_index', right_index=True).reset_index(drop=True)
        
    closest = closest.sort_values('left_index').reset_index()
    
    return closest
>>>>>>> 971b6ce4
<|MERGE_RESOLUTION|>--- conflicted
+++ resolved
@@ -2007,7 +2007,6 @@
     return gdf
 
 
-<<<<<<< HEAD
 def intersection_of_lines_vectorized(line_a_start, line_a_end, line_b_start, line_b_end, constrain_on_a=True, constrain_on_b=True):
     def line_intersect(a1, a2, b1, b2):
         """
@@ -2055,11 +2054,6 @@
     return intersections[['x','y']]
             
 
-        
-
-
-
-=======
 def get_nearest(src_points, candidates, k_neighbors):
     """
     Find nearest neighbors for all source points from a set of candidate points
@@ -2104,5 +2098,4 @@
         
     closest = closest.sort_values('left_index').reset_index()
     
-    return closest
->>>>>>> 971b6ce4
+    return closest